--- conflicted
+++ resolved
@@ -108,31 +108,8 @@
   return apply_and_sample
 
 
-<<<<<<< HEAD
-def behavior_policy_fingerprint(network: networks_lib.FeedForwardNetwork
-                                ) -> EpsilonPolicy:
-  """The epsilon-greedy policy work with MoleculeEnvironment"""
-
-  def apply_and_sample(params: networks_lib.Params, key: networks_lib.PRNGKey,
-                       observation: networks_lib.Observation, epsilon: Epsilon
-                       ) -> networks_lib.Action:
-    fingerprints_tp1 = observation[:actor_mol_cfg.num_states_tp1]
-    action_values = network.apply(params, fingerprints_tp1)
-    action_values = jnp.squeeze(action_values)
-
-    assert jnp.all(action_values), (  # This is unbelievable
-      '[molax|actor] Not all action_values are positive.')
-
-    return rlax.epsilon_greedy(epsilon).sample(key, action_values)
-
-  return apply_and_sample
-
-
-def default_behavior_policy(network: networks_lib.FeedForwardNetwork,
-=======
 
 def default_behavior_policy(networks: dqn_networks.DQNNetworks,
->>>>>>> 99153d1d
                             epsilon: Epsilon) -> EpsilonPolicy:
   """A policy with a fixed-epsilon epsilon-greedy exploration.
 
